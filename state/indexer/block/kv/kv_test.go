package kv_test

import (
	"context"
	"fmt"
	"testing"

	abci "github.com/cometbft/cometbft/abci/types"
	"github.com/cometbft/cometbft/libs/pubsub/query"
	"github.com/cometbft/cometbft/types"
	ds "github.com/ipfs/go-datastore"
	ktds "github.com/ipfs/go-datastore/keytransform"
	"github.com/stretchr/testify/require"

	blockidxkv "github.com/rollkit/rollkit/state/indexer/block/kv"
	"github.com/rollkit/rollkit/store"
)

func TestBlockIndexer(t *testing.T) {
	kvStore, err := store.NewDefaultInMemoryKVStore()
	require.NoError(t, err)
	prefixStore := (ktds.Wrap(kvStore, ktds.PrefixTransform{Prefix: ds.NewKey("block_events")}).Children()[0]).(ds.TxnDatastore)
	indexer := blockidxkv.New(context.Background(), prefixStore)

<<<<<<< HEAD
	require.NoError(t, indexer.Index(types.EventDataNewBlockEvents{
		Height: 1,
		Events: []abci.Event{
			{
				Type: "begin_event",
				Attributes: []abci.EventAttribute{
					{
						Key:   "proposer",
						Value: "FCAA001",
						Index: true,
					},
				},
			},
			{
				Type: "end_event",
				Attributes: []abci.EventAttribute{
					{
						Key:   "foo",
						Value: "100",
						Index: true,
=======
	require.NoError(t, indexer.Index(types.EventDataNewBlockHeader{
		Header: types.Header{Height: 1},
		ResultBeginBlock: abci.ResponseBeginBlock{
			Events: []abci.Event{
				{
					Type: "begin_event",
					Attributes: []abci.EventAttribute{
						{
							Key:   string("proposer"),
							Value: string("FCAA001"),
							Index: true,
						},
					},
				},
			},
		},
		ResultEndBlock: abci.ResponseEndBlock{
			Events: []abci.Event{
				{
					Type: "end_event",
					Attributes: []abci.EventAttribute{
						{
							Key:   string("foo"),
							Value: string("100"),
							Index: true,
						},
>>>>>>> 8050357c
					},
				},
			},
		},
	}))

	for i := 2; i < 12; i++ {
		var index bool
		if i%2 == 0 {
			index = true
		}

<<<<<<< HEAD
		require.NoError(t, indexer.Index(types.EventDataNewBlockEvents{
			Height: int64(i),
			Events: []abci.Event{
				{
					Type: "begin_event",
					Attributes: []abci.EventAttribute{
						{
							Key:   "proposer",
							Value: "FCAA001",
							Index: true,
						},
					},
				},
				{
					Type: "end_event",
					Attributes: []abci.EventAttribute{
						{
							Key:   "foo",
							Value: fmt.Sprintf("%d", i),
							Index: index,
=======
		require.NoError(t, indexer.Index(types.EventDataNewBlockHeader{
			Header: types.Header{Height: int64(i)},
			ResultBeginBlock: abci.ResponseBeginBlock{
				Events: []abci.Event{
					{
						Type: "begin_event",
						Attributes: []abci.EventAttribute{
							{
								Key:   string("proposer"),
								Value: string("FCAA001"),
								Index: true,
							},
						},
					},
				},
			},
			ResultEndBlock: abci.ResponseEndBlock{
				Events: []abci.Event{
					{
						Type: "end_event",
						Attributes: []abci.EventAttribute{
							{
								Key:   string("foo"),
								Value: string(fmt.Sprintf("%d", i)),
								Index: index,
							},
>>>>>>> 8050357c
						},
					},
				},
			},
		}))
	}

	testCases := map[string]struct {
		q       *query.Query
		results []int64
	}{
		"block.height = 100": {
			q:       query.MustCompile("block.height = 100"),
			results: []int64{},
		},
		"block.height = 5": {
			q:       query.MustCompile("block.height = 5"),
			results: []int64{5},
		},
		"begin_event.key1 = 'value1'": {
			q:       query.MustCompile("begin_event.key1 = 'value1'"),
			results: []int64{},
		},
		"begin_event.proposer = 'FCAA001'": {
			q:       query.MustCompile("begin_event.proposer = 'FCAA001'"),
			results: []int64{1, 2, 3, 4, 5, 6, 7, 8, 9, 10, 11},
		},
		"end_event.foo <= 5": {
			q:       query.MustCompile("end_event.foo <= 5"),
			results: []int64{2, 4},
		},
		"end_event.foo >= 100": {
			q:       query.MustCompile("end_event.foo >= 100"),
			results: []int64{1},
		},
		"block.height > 2 AND end_event.foo <= 8": {
			q:       query.MustCompile("block.height > 2 AND end_event.foo <= 8"),
			results: []int64{4, 6, 8},
		},
		"begin_event.proposer CONTAINS 'FFFFFFF'": {
			q:       query.MustCompile("begin_event.proposer CONTAINS 'FFFFFFF'"),
			results: []int64{},
		},
		"begin_event.proposer CONTAINS 'FCAA001'": {
			q:       query.MustCompile("begin_event.proposer CONTAINS 'FCAA001'"),
			results: []int64{1, 2, 3, 4, 5, 6, 7, 8, 9, 10, 11},
		},
	}

	for name, tc := range testCases {
		tc := tc
		t.Run(name, func(t *testing.T) {
			results, err := indexer.Search(context.Background(), tc.q)
			require.NoError(t, err)
			require.Equal(t, tc.results, results)
		})
	}
}<|MERGE_RESOLUTION|>--- conflicted
+++ resolved
@@ -22,28 +22,6 @@
 	prefixStore := (ktds.Wrap(kvStore, ktds.PrefixTransform{Prefix: ds.NewKey("block_events")}).Children()[0]).(ds.TxnDatastore)
 	indexer := blockidxkv.New(context.Background(), prefixStore)
 
-<<<<<<< HEAD
-	require.NoError(t, indexer.Index(types.EventDataNewBlockEvents{
-		Height: 1,
-		Events: []abci.Event{
-			{
-				Type: "begin_event",
-				Attributes: []abci.EventAttribute{
-					{
-						Key:   "proposer",
-						Value: "FCAA001",
-						Index: true,
-					},
-				},
-			},
-			{
-				Type: "end_event",
-				Attributes: []abci.EventAttribute{
-					{
-						Key:   "foo",
-						Value: "100",
-						Index: true,
-=======
 	require.NoError(t, indexer.Index(types.EventDataNewBlockHeader{
 		Header: types.Header{Height: 1},
 		ResultBeginBlock: abci.ResponseBeginBlock{
@@ -70,7 +48,6 @@
 							Value: string("100"),
 							Index: true,
 						},
->>>>>>> 8050357c
 					},
 				},
 			},
@@ -83,28 +60,6 @@
 			index = true
 		}
 
-<<<<<<< HEAD
-		require.NoError(t, indexer.Index(types.EventDataNewBlockEvents{
-			Height: int64(i),
-			Events: []abci.Event{
-				{
-					Type: "begin_event",
-					Attributes: []abci.EventAttribute{
-						{
-							Key:   "proposer",
-							Value: "FCAA001",
-							Index: true,
-						},
-					},
-				},
-				{
-					Type: "end_event",
-					Attributes: []abci.EventAttribute{
-						{
-							Key:   "foo",
-							Value: fmt.Sprintf("%d", i),
-							Index: index,
-=======
 		require.NoError(t, indexer.Index(types.EventDataNewBlockHeader{
 			Header: types.Header{Height: int64(i)},
 			ResultBeginBlock: abci.ResponseBeginBlock{
@@ -131,7 +86,6 @@
 								Value: string(fmt.Sprintf("%d", i)),
 								Index: index,
 							},
->>>>>>> 8050357c
 						},
 					},
 				},
