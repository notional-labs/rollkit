package block

import (
	"context"
	"fmt"
	"sync"
	"sync/atomic"
	"time"

	"github.com/libp2p/go-libp2p/core/crypto"
	abci "github.com/tendermint/tendermint/abci/types"
	tmcrypto "github.com/tendermint/tendermint/crypto"
	"github.com/tendermint/tendermint/crypto/merkle"
	"github.com/tendermint/tendermint/proxy"
	tmtypes "github.com/tendermint/tendermint/types"
	"go.uber.org/multierr"

	"github.com/rollkit/rollkit/config"
	"github.com/rollkit/rollkit/da"
	"github.com/rollkit/rollkit/fork_choice"
	"github.com/rollkit/rollkit/log"
	"github.com/rollkit/rollkit/mempool"
	"github.com/rollkit/rollkit/state"
	"github.com/rollkit/rollkit/store"
	"github.com/rollkit/rollkit/types"
)

// defaultDABlockTime is used only if DABlockTime is not configured for manager
const defaultDABlockTime = 30 * time.Second

// maxSubmitAttempts defines how many times Rollkit will re-try to publish block to DA layer.
// This is temporary solution. It will be removed in future versions.
const maxSubmitAttempts = 30

// initialBackoff defines initial value for block submission backoff
var initialBackoff = 100 * time.Millisecond

type newBlockEvent struct {
	block    *types.Block
	daHeight uint64
}

// Manager is responsible for aggregating transactions into blocks.
type Manager struct {
	lastState types.State

	conf    config.BlockManagerConfig
	genesis *tmtypes.GenesisDoc

	proposerKey crypto.PrivKey

	store    store.Store
	executor *state.BlockExecutor

	dalc      da.DataAvailabilityLayerClient
	retriever da.BlockRetriever
	// daHeight is the height of the latest processed DA block
	daHeight uint64

	HeaderCh chan *types.SignedHeader

	FraudProofInCh chan *abci.FraudProof

<<<<<<< HEAD
	syncTarget uint64
	blockInCh  chan newBlockEvent
	syncCache  map[uint64][]*types.Block
=======
	blockInCh chan newBlockEvent
	syncCache map[uint64]*types.Block
>>>>>>> 76ec9c38

	// retrieveMtx is used by retrieveCond
	retrieveMtx *sync.Mutex
	// retrieveCond is used to notify sync goroutine (SyncLoop) that it needs to retrieve data
	retrieveCond *sync.Cond

	logger log.Logger

	fcr fork_choice.ForkChoiceRule
	// For usage by Lazy Aggregator mode
	buildingBlock     bool
	txsAvailable      <-chan struct{}
	doneBuildingBlock chan struct{}
}

// getInitialState tries to load lastState from Store, and if it's not available it reads GenesisDoc.
func getInitialState(store store.Store, genesis *tmtypes.GenesisDoc) (types.State, error) {
	s, err := store.LoadState()
	if err != nil {
		s, err = types.NewFromGenesisDoc(genesis)
	}
	return s, err
}

// NewManager creates new block Manager.
func NewManager(
	proposerKey crypto.PrivKey,
	conf config.BlockManagerConfig,
	genesis *tmtypes.GenesisDoc,
	store store.Store,
	mempool mempool.Mempool,
	proxyApp proxy.AppConnConsensus,
	dalc da.DataAvailabilityLayerClient,
	eventBus *tmtypes.EventBus,
	logger log.Logger,
	doneBuildingCh chan struct{},
) (*Manager, error) {
	s, err := getInitialState(store, genesis)
	if err != nil {
		return nil, err
	}
	if s.DAHeight < conf.DAStartHeight {
		s.DAHeight = conf.DAStartHeight
	}

	proposerAddress, err := getAddress(proposerKey)
	if err != nil {
		return nil, err
	}

	if conf.DABlockTime == 0 {
		logger.Info("WARNING: using default DA block time", "DABlockTime", defaultDABlockTime)
		conf.DABlockTime = defaultDABlockTime
	}

	exec := state.NewBlockExecutor(proposerAddress, conf.NamespaceID, genesis.ChainID, mempool, proxyApp, conf.FraudProofs, eventBus, logger)
	if s.LastBlockHeight+1 == genesis.InitialHeight {
		res, err := exec.InitChain(genesis)
		if err != nil {
			return nil, err
		}

		updateState(&s, res)
		if err := store.UpdateState(s); err != nil {
			return nil, err
		}
	}

	fcr, ok := fork_choice.GetRule(conf.ForkChoiceRule)
	if !ok {
		fcr, ok = fork_choice.GetRule(config.DefaultNodeConfig.BlockManagerConfig.ForkChoiceRule)
		if !ok {
			panic("Invalid default fork-choice rule")
		}
	}
	var txsAvailableCh <-chan struct{}
	if mempool != nil {
		txsAvailableCh = mempool.TxsAvailable()
	} else {
		txsAvailableCh = nil
	}

	agg := &Manager{
		proposerKey: proposerKey,
		conf:        conf,
		genesis:     genesis,
		lastState:   s,
		store:       store,
		executor:    exec,
		dalc:        dalc,
		retriever:   dalc.(da.BlockRetriever), // TODO(tzdybal): do it in more gentle way (after MVP)
		daHeight:    s.DAHeight,
		// channels are buffered to avoid blocking on input/output operations, buffer sizes are arbitrary
		HeaderCh:          make(chan *types.SignedHeader, 100),
		blockInCh:         make(chan newBlockEvent, 100),
		FraudProofInCh:    make(chan *abci.FraudProof, 100),
		retrieveMtx:       new(sync.Mutex),
		syncCache:         make(map[uint64][]*types.Block),
		logger:            logger,
		fcr:               fcr,
		txsAvailable:      txsAvailableCh,
		doneBuildingBlock: doneBuildingCh,
		buildingBlock:     false,
	}
	agg.retrieveCond = sync.NewCond(agg.retrieveMtx)

	return agg, nil
}

func getAddress(key crypto.PrivKey) ([]byte, error) {
	rawKey, err := key.GetPublic().Raw()
	if err != nil {
		return nil, err
	}
	return tmcrypto.AddressHash(rawKey), nil
}

// SetDALC is used to set DataAvailabilityLayerClient used by Manager.
func (m *Manager) SetDALC(dalc da.DataAvailabilityLayerClient) {
	m.dalc = dalc
	m.retriever = dalc.(da.BlockRetriever)
}

func (m *Manager) GetFraudProofOutChan() chan *abci.FraudProof {
	return m.executor.FraudProofOutCh
}

// AggregationLoop is responsible for aggregating transactions into rollup-blocks.
func (m *Manager) AggregationLoop(ctx context.Context, lazy bool) {
	initialHeight := uint64(m.genesis.InitialHeight)
	height := m.store.Height()
	var delay time.Duration

	// TODO(tzdybal): double-check when https://github.com/celestiaorg/rollmint/issues/699 is resolved
	if height < initialHeight {
		delay = time.Until(m.genesis.GenesisTime)
	} else {
		delay = time.Until(m.lastState.LastBlockTime.Add(m.conf.BlockTime))
	}

	if delay > 0 {
		m.logger.Info("Waiting to produce block", "delay", delay)
		time.Sleep(delay)
	}

	//var timer *time.Timer
	timer := time.NewTimer(0)

	if !lazy {
		for {
			select {
			case <-ctx.Done():
				return
			case <-timer.C:
				start := time.Now()
				err := m.publishBlock(ctx)
				if err != nil {
					m.logger.Error("error while publishing block", "error", err)
				}
				timer.Reset(m.getRemainingSleep(start))
			}
		}
	} else {
		<-timer.C
		for {
			select {
			case <-ctx.Done():
				return
			// the buildBlock channel is signalled when Txns become available
			// in the mempool, or after transactions remain in the mempool after
			// building a block.
			case <-m.txsAvailable:
				if !m.buildingBlock {
					m.buildingBlock = true
					timer.Reset(1 * time.Second)
				}
			case <-timer.C:
				// build a block with all the transactions received in the last 1 second
				err := m.publishBlock(ctx)
				if err != nil {
					m.logger.Error("error while publishing block", "error", err)
				}
				// this can be used to notify multiple subscribers when a block has been built
				// intended to help improve the UX of lightclient frontends and wallets.
				close(m.doneBuildingBlock)
				m.doneBuildingBlock = make(chan struct{})
				m.buildingBlock = false
			}
		}
	}
}

// SyncLoop is responsible for syncing blocks.
//
// SyncLoop processes headers gossiped in P2p network to know what's the latest block height,
// block data is retrieved from DA layer.
func (m *Manager) SyncLoop(ctx context.Context, cancel context.CancelFunc) {
	daTicker := time.NewTicker(m.conf.DABlockTime)
	for {
		select {
		case <-daTicker.C:
			m.retrieveCond.Signal()
		case blockEvent := <-m.blockInCh:
			block := blockEvent.block
			daHeight := blockEvent.daHeight
			m.logger.Debug("block body retrieved from DALC",
				"height", block.SignedHeader.Header.Height(),
				"daHeight", daHeight,
				"hash", block.Hash(),
			)
			if m.syncCache[block.SignedHeader.Header.BaseHeader.Height] == nil {
				m.syncCache[block.SignedHeader.Header.BaseHeader.Height] = make([]*types.Block, 1)
			}
			m.syncCache[block.SignedHeader.Header.BaseHeader.Height] = append(m.syncCache[block.SignedHeader.Header.BaseHeader.Height], block)
			m.retrieveCond.Signal()

			err := m.trySyncNextBlock(ctx, daHeight)
			if err != nil && err.Error() == fmt.Errorf("failed to ApplyBlock: %w", state.ErrFraudProofGenerated).Error() {
				return
			}
			if err != nil {
				m.logger.Info("failed to sync next block", "error", err)
			}
		case fraudProof := <-m.FraudProofInCh:
			m.logger.Debug("fraud proof received",
				"block height", fraudProof.BlockHeight,
				"pre-state app hash", fraudProof.PreStateAppHash,
				"expected valid app hash", fraudProof.ExpectedValidAppHash,
				"length of state witness", len(fraudProof.StateWitness),
			)
			// TODO(light-client): Set up a new cosmos-sdk app
			// TODO: Add fraud proof window validation

			success, err := m.executor.VerifyFraudProof(fraudProof, fraudProof.ExpectedValidAppHash)
			if err != nil {
				m.logger.Error("failed to verify fraud proof", "error", err)
				continue
			}
			if success {
				// halt chain
				m.logger.Info("verified fraud proof, halting chain")
				cancel()
				return
			}

		case <-ctx.Done():
			return
		}
	}
}

// trySyncNextBlock tries to progress one step (one block) in sync process.
//
// To be able to apply block and height h, we need to have its Commit. It is contained in block at height h+1.
// If block at height h+1 is not available, value of last gossiped commit is checked.
// If commit for block h is available, we proceed with sync process, and remove synced block from sync cache.
func (m *Manager) trySyncNextBlock(ctx context.Context, daHeight uint64) error {
	var commit *types.Commit
	currentHeight := m.store.Height() // TODO(tzdybal): maybe store a copy in memory

<<<<<<< HEAD
	b1, ok1 := m.fcr.Apply(m.syncCache[currentHeight+1])
	if !ok1 {
		return nil
	}
	b2, ok2 := m.fcr.Apply(m.syncCache[currentHeight+2])
	if ok2 {
		m.logger.Debug("using last commit from next block")
		commit = &b2.SignedHeader.Commit
	} else {
		lastCommit := m.getLastCommit()
		if lastCommit != nil && lastCommit.Height == currentHeight+1 {
			m.logger.Debug("using gossiped commit")
			commit = lastCommit
		}
=======
	b, ok := m.syncCache[currentHeight+1]
	if !ok {
		return nil
	}

	signedHeader := &b.SignedHeader
	if signedHeader != nil {
		commit = &b.SignedHeader.Commit
>>>>>>> 76ec9c38
	}

	if b != nil && commit != nil {
		m.logger.Info("Syncing block", "height", b.SignedHeader.Header.Height())
		newState, responses, err := m.executor.ApplyBlock(ctx, m.lastState, b)
		if err != nil {
			return fmt.Errorf("failed to ApplyBlock: %w", err)
		}
		err = m.store.SaveBlock(b, commit)
		if err != nil {
			return fmt.Errorf("failed to save block: %w", err)
		}
		_, _, err = m.executor.Commit(ctx, newState, b, responses)
		if err != nil {
			return fmt.Errorf("failed to Commit: %w", err)
		}
		m.store.SetHeight(uint64(b.SignedHeader.Header.Height()))

		err = m.store.SaveBlockResponses(uint64(b.SignedHeader.Header.Height()), responses)
		if err != nil {
			return fmt.Errorf("failed to save block responses: %w", err)
		}

		if daHeight > newState.DAHeight {
			newState.DAHeight = daHeight
		}
		m.lastState = newState
		err = m.store.UpdateState(m.lastState)
		if err != nil {
			m.logger.Error("failed to save updated state", "error", err)
		}
		delete(m.syncCache, currentHeight+1)
	}

	return nil
}

// RetrieveLoop is responsible for interacting with DA layer.
func (m *Manager) RetrieveLoop(ctx context.Context) {
	// waitCh is used to signal the retrieve loop, that it should process next blocks
	// retrieveCond can be signalled in completely async manner, and goroutine below
	// works as some kind of "buffer" for those signals
	waitCh := make(chan interface{})
	go func() {
		for {
			m.retrieveMtx.Lock()
			m.retrieveCond.Wait()
			waitCh <- nil
			m.retrieveMtx.Unlock()
			if ctx.Err() != nil {
				return
			}
		}
	}()

	for {
		select {
		case <-waitCh:
			for {
				daHeight := atomic.LoadUint64(&m.daHeight)
				m.logger.Debug("retrieve", "daHeight", daHeight)
				err := m.processNextDABlock(ctx)
				if err != nil {
					m.logger.Error("failed to retrieve block from DALC", "daHeight", daHeight, "errors", err.Error())
					break
				}
				atomic.AddUint64(&m.daHeight, 1)
			}
		case <-ctx.Done():
			return
		}
	}
}

func (m *Manager) processNextDABlock(ctx context.Context) error {
	// TODO(tzdybal): extract configuration option
	maxRetries := 10
	daHeight := atomic.LoadUint64(&m.daHeight)

	var err error
	m.logger.Debug("trying to retrieve block from DA", "daHeight", daHeight)
	for r := 0; r < maxRetries; r++ {
		blockResp, fetchErr := m.fetchBlock(ctx, daHeight)
		if fetchErr != nil {
			err = multierr.Append(err, fetchErr)
			time.Sleep(100 * time.Millisecond)
		} else {
			m.logger.Debug("retrieved potential blocks", "n", len(blockResp.Blocks), "daHeight", daHeight)
			for _, block := range blockResp.Blocks {
				m.blockInCh <- newBlockEvent{block, daHeight}
			}
			return nil
		}
	}
	return err
}

func (m *Manager) fetchBlock(ctx context.Context, daHeight uint64) (da.ResultRetrieveBlocks, error) {
	var err error
	blockRes := m.retriever.RetrieveBlocks(ctx, daHeight)
	switch blockRes.Code {
	case da.StatusError:
		err = fmt.Errorf("failed to retrieve block: %s", blockRes.Message)
	case da.StatusTimeout:
		err = fmt.Errorf("timeout during retrieve block: %s", blockRes.Message)
	}
	return blockRes, err
}

func (m *Manager) getRemainingSleep(start time.Time) time.Duration {
	publishingDuration := time.Since(start)
	sleepDuration := m.conf.BlockTime - publishingDuration
	if sleepDuration < 0 {
		sleepDuration = 0
	}
	return sleepDuration
}

func (m *Manager) getCommit(header types.Header) (*types.Commit, error) {
	headerBytes, err := header.MarshalBinary()
	if err != nil {
		return nil, err
	}
	sign, err := m.proposerKey.Sign(headerBytes)
	if err != nil {
		return nil, err
	}
	return &types.Commit{
		Height:     uint64(header.Height()),
		HeaderHash: header.Hash(),
		Signatures: []types.Signature{sign},
	}, nil
}

func (m *Manager) publishBlock(ctx context.Context) error {
	var lastCommit *types.Commit
	var lastHeaderHash types.Hash
	var err error
	height := m.store.Height()
	newHeight := height + 1

	// this is a special case, when first block is produced - there is no previous commit
	if newHeight == uint64(m.genesis.InitialHeight) {
		lastCommit = &types.Commit{Height: height}
	} else {
		lastCommit, err = m.store.LoadCommit(height)
		if err != nil {
			return fmt.Errorf("error while loading last commit: %w", err)
		}
		lastBlock, err := m.store.LoadBlock(height)
		if err != nil {
			return fmt.Errorf("error while loading last block: %w", err)
		}
		lastHeaderHash = lastBlock.SignedHeader.Header.Hash()
	}

	var block *types.Block
	var commit *types.Commit

	// Check if there's an already stored block at a newer height
	// If there is use that instead of creating a new block
	pendingBlock, err := m.store.LoadBlock(newHeight)
	if err == nil {
		m.logger.Info("Using pending block", "height", newHeight)
		block = pendingBlock
	} else {
		m.logger.Info("Creating and publishing block", "height", newHeight)
		block = m.executor.CreateBlock(newHeight, lastCommit, lastHeaderHash, m.lastState)
		m.logger.Debug("block info", "num_tx", len(block.Data.Txs))

		commit, err = m.getCommit(block.SignedHeader.Header)
		if err != nil {
			return err
		}

		// set the commit to current block's signed header
		block.SignedHeader.Commit = *commit

		// SaveBlock commits the DB tx
		err = m.store.SaveBlock(block, commit)
		if err != nil {
			return err
		}
	}

	// Apply the block but DONT commit
	newState, responses, err := m.executor.ApplyBlock(ctx, m.lastState, block)
	if err != nil {
		return err
	}

	if commit == nil {
		commit, err = m.getCommit(block.SignedHeader.Header)
		if err != nil {
			return err
		}
	}

	// SaveBlock commits the DB tx
	err = m.store.SaveBlock(block, commit)
	if err != nil {
		return err
	}

	err = m.submitBlockToDA(ctx, block)
	if err != nil {
		m.logger.Error("Failed to submit block to DA Layer")
		return err
	}

	// Commit the new state and block which writes to disk on the proxy app
	_, _, err = m.executor.Commit(ctx, newState, block, responses)
	if err != nil {
		return err
	}

	// SaveBlockResponses commits the DB tx
	err = m.store.SaveBlockResponses(uint64(block.SignedHeader.Header.Height()), responses)
	if err != nil {
		return err
	}

	newState.DAHeight = atomic.LoadUint64(&m.daHeight)
	// After this call m.lastState is the NEW state returned from ApplyBlock
	m.lastState = newState

	// UpdateState commits the DB tx
	err = m.store.UpdateState(m.lastState)
	if err != nil {
		return err
	}

	// SaveValidators commits the DB tx
	err = m.store.SaveValidators(uint64(block.SignedHeader.Header.Height()), m.lastState.Validators)
	if err != nil {
		return err
	}

	// Only update the stored height after successfully submitting to DA layer and committing to the DB
	m.store.SetHeight(uint64(block.SignedHeader.Header.Height()))

	// Publish header to channel so that header exchange service can broadcast
	m.HeaderCh <- &block.SignedHeader

	return nil
}

func (m *Manager) submitBlockToDA(ctx context.Context, block *types.Block) error {
	m.logger.Info("submitting block to DA layer", "height", block.SignedHeader.Header.Height())

	submitted := false
	backoff := initialBackoff
	for attempt := 1; ctx.Err() == nil && !submitted && attempt <= maxSubmitAttempts; attempt++ {
		res := m.dalc.SubmitBlock(ctx, block)
		if res.Code == da.StatusSuccess {
			m.logger.Info("successfully submitted Rollkit block to DA layer", "rollkitHeight", block.SignedHeader.Header.Height(), "daHeight", res.DAHeight)
			submitted = true
		} else {
			m.logger.Error("DA layer submission failed", "error", res.Message, "attempt", attempt)
			time.Sleep(backoff)
			backoff = m.exponentialBackoff(backoff)
		}
	}

	if !submitted {
		return fmt.Errorf("Failed to submit block to DA layer after %d attempts", maxSubmitAttempts)
	}

	return nil
}

func (m *Manager) exponentialBackoff(backoff time.Duration) time.Duration {
	backoff *= 2
	if backoff > m.conf.DABlockTime {
		backoff = m.conf.DABlockTime
	}
	return backoff
}

func updateState(s *types.State, res *abci.ResponseInitChain) {
	// If the app did not return an app hash, we keep the one set from the genesis doc in
	// the state. We don't set appHash since we don't want the genesis doc app hash
	// recorded in the genesis block. We should probably just remove GenesisDoc.AppHash.
	if len(res.AppHash) > 0 {
		s.AppHash = res.AppHash
	}

	if res.ConsensusParams != nil {
		params := res.ConsensusParams
		if params.Block != nil {
			s.ConsensusParams.Block.MaxBytes = params.Block.MaxBytes
			s.ConsensusParams.Block.MaxGas = params.Block.MaxGas
		}
		if params.Evidence != nil {
			s.ConsensusParams.Evidence.MaxAgeNumBlocks = params.Evidence.MaxAgeNumBlocks
			s.ConsensusParams.Evidence.MaxAgeDuration = params.Evidence.MaxAgeDuration
			s.ConsensusParams.Evidence.MaxBytes = params.Evidence.MaxBytes
		}
		if params.Validator != nil {
			// Copy params.Validator.PubkeyTypes, and set result's value to the copy.
			// This avoids having to initialize the slice to 0 values, and then write to it again.
			s.ConsensusParams.Validator.PubKeyTypes = append([]string{}, params.Validator.PubKeyTypes...)
		}
		if params.Version != nil {
			s.ConsensusParams.Version.AppVersion = params.Version.AppVersion
		}
		s.Version.Consensus.App = s.ConsensusParams.Version.AppVersion
	}
	// We update the last results hash with the empty hash, to conform with RFC-6962.
	s.LastResultsHash = merkle.HashFromByteSlices(nil)

	if len(res.Validators) > 0 {
		vals, err := tmtypes.PB2TM.ValidatorUpdates(res.Validators)
		if err != nil {
			// TODO(tzdybal): handle error properly
			panic(err)
		}
		s.Validators = tmtypes.NewValidatorSet(vals)
		s.NextValidators = tmtypes.NewValidatorSet(vals).CopyIncrementProposerPriority(1)
	}
}<|MERGE_RESOLUTION|>--- conflicted
+++ resolved
@@ -61,14 +61,8 @@
 
 	FraudProofInCh chan *abci.FraudProof
 
-<<<<<<< HEAD
-	syncTarget uint64
-	blockInCh  chan newBlockEvent
-	syncCache  map[uint64][]*types.Block
-=======
 	blockInCh chan newBlockEvent
-	syncCache map[uint64]*types.Block
->>>>>>> 76ec9c38
+	syncCache map[uint64][]*types.Block
 
 	// retrieveMtx is used by retrieveCond
 	retrieveMtx *sync.Mutex
@@ -328,24 +322,7 @@
 func (m *Manager) trySyncNextBlock(ctx context.Context, daHeight uint64) error {
 	var commit *types.Commit
 	currentHeight := m.store.Height() // TODO(tzdybal): maybe store a copy in memory
-
-<<<<<<< HEAD
-	b1, ok1 := m.fcr.Apply(m.syncCache[currentHeight+1])
-	if !ok1 {
-		return nil
-	}
-	b2, ok2 := m.fcr.Apply(m.syncCache[currentHeight+2])
-	if ok2 {
-		m.logger.Debug("using last commit from next block")
-		commit = &b2.SignedHeader.Commit
-	} else {
-		lastCommit := m.getLastCommit()
-		if lastCommit != nil && lastCommit.Height == currentHeight+1 {
-			m.logger.Debug("using gossiped commit")
-			commit = lastCommit
-		}
-=======
-	b, ok := m.syncCache[currentHeight+1]
+	b, ok := m.fcr.Apply(m.syncCache[currentHeight+1])
 	if !ok {
 		return nil
 	}
@@ -353,7 +330,6 @@
 	signedHeader := &b.SignedHeader
 	if signedHeader != nil {
 		commit = &b.SignedHeader.Commit
->>>>>>> 76ec9c38
 	}
 
 	if b != nil && commit != nil {
@@ -619,7 +595,7 @@
 	}
 
 	if !submitted {
-		return fmt.Errorf("Failed to submit block to DA layer after %d attempts", maxSubmitAttempts)
+		return fmt.Errorf("failed to submit block to DA layer after %d attempts", maxSubmitAttempts)
 	}
 
 	return nil
