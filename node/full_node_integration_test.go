--- conflicted
+++ resolved
@@ -210,7 +210,7 @@
 	bmConfig.DABlockTime = 10 * time.Second
 
 	// startTime := time.Now()
-	nodes, _ := createNodes(aggCtx, ctx, clientNodes+1, false, bmConfig, t)
+	nodes, _ := createNodes(aggCtx, ctx, clientNodes+1, bmConfig, t)
 
 	node1 := nodes[0]
 	node2 := nodes[1]
@@ -275,11 +275,7 @@
 	ctx, cancel := context.WithCancel(context.Background())
 	defer cancel()
 	clientNodes := 1
-<<<<<<< HEAD
-	nodes, _ := createNodes(aggCtx, ctx, clientNodes+1, false, getBMConfig(), t)
-=======
-	nodes, _ := createNodes(aggCtx, ctx, clientNodes+1, t)
->>>>>>> dbb3bb76
+	nodes, _ := createNodes(aggCtx, ctx, clientNodes+1, getBMConfig(), t)
 
 	node1 := nodes[0]
 	node2 := nodes[1]
@@ -308,11 +304,7 @@
 	ctx, cancel := context.WithCancel(context.Background())
 	defer cancel()
 	clientNodes := 2
-<<<<<<< HEAD
 	nodes, _ := createNodes(aggCtx, ctx, clientNodes+1, false, getBMConfig(), t)
-=======
-	nodes, _ := createNodes(aggCtx, ctx, clientNodes+1, t)
->>>>>>> dbb3bb76
 
 	node1 := nodes[0]
 	node2 := nodes[1]
@@ -346,11 +338,7 @@
 	ctx, cancel := context.WithCancel(context.Background())
 	defer cancel()
 	clientNodes := 1
-<<<<<<< HEAD
 	nodes, _ := createNodes(aggCtx, ctx, clientNodes+1, false, getBMConfig(), t)
-=======
-	nodes, _ := createNodes(aggCtx, ctx, clientNodes+1, t)
->>>>>>> dbb3bb76
 
 	node1 := nodes[0]
 	node2 := nodes[1]
@@ -394,25 +382,16 @@
 	defer func() {
 		require.NoError(dalc.Stop())
 	}()
-<<<<<<< HEAD
 	bmConfig := getBMConfig()
-	sequencer, _ := createNode(aggCtx, 0, false, true, false, keys, bmConfig, t)
-	fullNode, _ := createNode(ctx, 1, false, false, false, keys, bmConfig, t)
-=======
-	sequencer, _ := createNode(aggCtx, 0, true, false, keys, t)
-	fullNode, _ := createNode(ctx, 1, false, false, keys, t)
->>>>>>> dbb3bb76
+	sequencer, _ := createNode(aggCtx, 0, true, false, keys, bmConfig, t)
+	fullNode, _ := createNode(ctx, 1, false, false, keys, bmConfig, t)
 
 	sequencer.(*FullNode).dalc = dalc
 	sequencer.(*FullNode).blockManager.SetDALC(dalc)
 	fullNode.(*FullNode).dalc = dalc
 	fullNode.(*FullNode).blockManager.SetDALC(dalc)
 
-<<<<<<< HEAD
-	lightNode, _ := createNode(ctx, 2, false, false, true, keys, bmConfig, t)
-=======
-	lightNode, _ := createNode(ctx, 2, false, true, keys, t)
->>>>>>> dbb3bb76
+	lightNode, _ := createNode(ctx, 2, false, true, keys, bmConfig, t)
 
 	require.NoError(sequencer.Start())
 	defer func() {
@@ -432,139 +411,13 @@
 	require.NoError(verifyNodesSynced(fullNode, lightNode, Header))
 }
 
-<<<<<<< HEAD
-func testSingleAggregatorSingleFullNodeFraudProofGossip(t *testing.T) {
-	assert := assert.New(t)
-	require := require.New(t)
-
-	var wg sync.WaitGroup
-	aggCtx, aggCancel := context.WithCancel(context.Background())
-	defer aggCancel()
-	ctx, cancel := context.WithCancel(context.Background())
-	defer cancel()
-	clientNodes := 1
-	nodes, apps := createNodes(aggCtx, ctx, clientNodes+1, true, getBMConfig(), t)
-
-	for _, app := range apps {
-		app.On("VerifyFraudProof", mock.Anything).Return(abci.ResponseVerifyFraudProof{Success: true}).Run(func(args mock.Arguments) {
-			wg.Done()
-		}).Once()
-	}
-
-	aggNode := nodes[0]
-	fullNode := nodes[1]
-
-	wg.Add(clientNodes + 1)
-	require.NoError(aggNode.Start())
-	defer func() {
-		require.NoError(aggNode.Stop())
-	}()
-	require.NoError(waitForAtLeastNBlocks(aggNode, 2, Header))
-	require.NoError(fullNode.Start())
-	defer func() {
-		require.NoError(fullNode.Stop())
-	}()
-
-	wg.Wait()
-	// aggregator should have 0 GenerateFraudProof calls and 1 VerifyFraudProof calls
-	apps[0].AssertNumberOfCalls(t, "GenerateFraudProof", 0)
-	apps[0].AssertNumberOfCalls(t, "VerifyFraudProof", 1)
-	// fullnode should have 1 GenerateFraudProof calls and 1 VerifyFraudProof calls
-	apps[1].AssertNumberOfCalls(t, "GenerateFraudProof", 1)
-	apps[1].AssertNumberOfCalls(t, "VerifyFraudProof", 1)
-
-	n1Frauds, err := aggNode.fraudService.Get(aggCtx, types.StateFraudProofType)
-	require.NoError(err)
-
-	n2Frauds, err := fullNode.fraudService.Get(ctx, types.StateFraudProofType)
-	require.NoError(err)
-
-	assert.Equal(len(n1Frauds), 1, "number of fraud proofs received via gossip should be 1")
-	assert.Equal(len(n2Frauds), 1, "number of fraud proofs received via gossip should be 1")
-	assert.Equal(n1Frauds, n2Frauds, "the received fraud proofs after gossip must match")
-}
-
-func testSingleAggregatorTwoFullNodeFraudProofSync(t *testing.T) {
-	assert := assert.New(t)
-	require := require.New(t)
-
-	var wg sync.WaitGroup
-	aggCtx, aggCancel := context.WithCancel(context.Background())
-	defer aggCancel()
-	ctx, cancel := context.WithCancel(context.Background())
-	defer cancel()
-	clientNodes := 2
-	nodes, apps := createNodes(aggCtx, ctx, clientNodes+1, true, getBMConfig(), t)
-
-	for _, app := range apps {
-		app.On("VerifyFraudProof", mock.Anything).Return(abci.ResponseVerifyFraudProof{Success: true}).Run(func(args mock.Arguments) {
-			wg.Done()
-		}).Once()
-	}
-
-	aggNode := nodes[0]
-	fullNode1 := nodes[1]
-	fullNode2 := nodes[2]
-
-	wg.Add(clientNodes)
-	require.NoError(aggNode.Start())
-	defer func() {
-		require.NoError(aggNode.Stop())
-	}()
-	require.NoError(fullNode1.Start())
-	defer func() {
-		require.NoError(fullNode1.Stop())
-	}()
-	wg.Wait()
-	// aggregator should have 0 GenerateFraudProof calls and 1 VerifyFraudProof calls
-	apps[0].AssertNumberOfCalls(t, "GenerateFraudProof", 0)
-	apps[0].AssertNumberOfCalls(t, "VerifyFraudProof", 1)
-	// fullnode1 should have 1 GenerateFraudProof calls and 1 VerifyFraudProof calls
-	apps[1].AssertNumberOfCalls(t, "GenerateFraudProof", 1)
-	apps[1].AssertNumberOfCalls(t, "VerifyFraudProof", 1)
-
-	n1Frauds, err := aggNode.fraudService.Get(ctx, types.StateFraudProofType)
-	require.NoError(err)
-
-	n2Frauds, err := fullNode1.fraudService.Get(ctx, types.StateFraudProofType)
-	require.NoError(err)
-	assert.Equal(n1Frauds, n2Frauds, "number of fraud proofs gossiped between nodes must match")
-
-	wg.Add(1)
-	// delay start node3 such that it can sync the fraud proof from peers, instead of listening to gossip
-	require.NoError(fullNode2.Start())
-	defer func() {
-		require.NoError(fullNode2.Stop())
-	}()
-
-	wg.Wait()
-	// fullnode2 should have 1 GenerateFraudProof calls and 1 VerifyFraudProof calls
-	apps[2].AssertNumberOfCalls(t, "GenerateFraudProof", 1)
-	apps[2].AssertNumberOfCalls(t, "VerifyFraudProof", 1)
-
-	n3Frauds, err := fullNode2.fraudService.Get(ctx, types.StateFraudProofType)
-	require.NoError(err)
-	assert.Equal(n1Frauds, n3Frauds, "number of fraud proofs gossiped between nodes must match")
-}
-
-func TestFraudProofService(t *testing.T) {
-	t.Run("SingleAggregatorSingleFullNodeFraudProofGossip", testSingleAggregatorSingleFullNodeFraudProofGossip)
-	t.Run("SingleAggregatorTwoFullNodeFraudProofSync", testSingleAggregatorTwoFullNodeFraudProofSync)
-}
-
-=======
->>>>>>> dbb3bb76
 // Creates a starts the given number of client nodes along with an aggregator node. Uses the given flag to decide whether to have the aggregator produce malicious blocks.
 func createAndStartNodes(clientNodes int, t *testing.T) ([]*FullNode, []*mocks.Application) {
 	aggCtx, aggCancel := context.WithCancel(context.Background())
 	defer aggCancel()
 	ctx, cancel := context.WithCancel(context.Background())
 	defer cancel()
-<<<<<<< HEAD
-	nodes, apps := createNodes(aggCtx, ctx, clientNodes+1, isMalicious, getBMConfig(), t)
-=======
-	nodes, apps := createNodes(aggCtx, ctx, clientNodes+1, t)
->>>>>>> dbb3bb76
+	nodes, apps := createNodes(aggCtx, ctx, clientNodes+1, getBMConfig(), t)
 	startNodes(nodes, apps, t)
 	defer func() {
 		for _, n := range nodes {
@@ -621,11 +474,7 @@
 }
 
 // Creates the given number of nodes the given nodes using the given wait group to synchornize them
-<<<<<<< HEAD
-func createNodes(aggCtx, ctx context.Context, num int, isMalicious bool, bmConfig config.BlockManagerConfig, t *testing.T) ([]*FullNode, []*mocks.Application) {
-=======
-func createNodes(aggCtx, ctx context.Context, num int, t *testing.T) ([]*FullNode, []*mocks.Application) {
->>>>>>> dbb3bb76
+func createNodes(aggCtx, ctx context.Context, num int, bmConfig config.BlockManagerConfig, t *testing.T) ([]*FullNode, []*mocks.Application) {
 	t.Helper()
 
 	if aggCtx == nil {
@@ -647,22 +496,14 @@
 	ds, _ := store.NewDefaultInMemoryKVStore()
 	_ = dalc.Init([8]byte{}, nil, ds, test.NewFileLoggerCustom(t, test.TempLogFileName(t, "dalc")))
 	_ = dalc.Start()
-<<<<<<< HEAD
-	node, app := createNode(aggCtx, 0, isMalicious, true, false, keys, bmConfig, t)
-=======
-	node, app := createNode(aggCtx, 0, true, false, keys, t)
->>>>>>> dbb3bb76
+	node, app := createNode(aggCtx, 0, true, false, keys, bmConfig, t)
 	apps[0] = app
 	nodes[0] = node.(*FullNode)
 	// use same, common DALC, so nodes can share data
 	nodes[0].dalc = dalc
 	nodes[0].blockManager.SetDALC(dalc)
 	for i := 1; i < num; i++ {
-<<<<<<< HEAD
-		node, apps[i] = createNode(ctx, i, isMalicious, false, false, keys, bmConfig, t)
-=======
-		node, apps[i] = createNode(ctx, i, false, false, keys, t)
->>>>>>> dbb3bb76
+		node, apps[i] = createNode(ctx, i, false, false, keys, bmConfig, t)
 		nodes[i] = node.(*FullNode)
 		nodes[i].dalc = dalc
 		nodes[i].blockManager.SetDALC(dalc)
@@ -671,11 +512,7 @@
 	return nodes, apps
 }
 
-<<<<<<< HEAD
-func createNode(ctx context.Context, n int, isMalicious bool, aggregator bool, isLight bool, keys []crypto.PrivKey, bmConfig config.BlockManagerConfig, t *testing.T) (Node, *mocks.Application) {
-=======
-func createNode(ctx context.Context, n int, aggregator bool, isLight bool, keys []crypto.PrivKey, t *testing.T) (Node, *mocks.Application) {
->>>>>>> dbb3bb76
+func createNode(ctx context.Context, n int, aggregator bool, isLight bool, keys []crypto.PrivKey, bmConfig config.BlockManagerConfig, t *testing.T) (Node, *mocks.Application) {
 	t.Helper()
 	require := require.New(t)
 	// nodes will listen on consecutive ports on local interface
@@ -684,14 +521,6 @@
 	p2pConfig := config.P2PConfig{
 		ListenAddress: "/ip4/127.0.0.1/tcp/" + strconv.Itoa(startPort+n),
 	}
-<<<<<<< HEAD
-=======
-	bmConfig := config.BlockManagerConfig{
-		DABlockTime: 100 * time.Millisecond,
-		BlockTime:   1 * time.Second, // blocks must be at least 1 sec apart for adjacent headers to get verified correctly
-		NamespaceID: types.NamespaceID{8, 7, 6, 5, 4, 3, 2, 1},
-	}
->>>>>>> dbb3bb76
 	for i := 0; i < len(keys); i++ {
 		if i == n {
 			continue
