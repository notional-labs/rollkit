--- conflicted
+++ resolved
@@ -6,11 +6,8 @@
 
 	p2p "github.com/cometbft/cometbft/p2p"
 	"github.com/libp2p/go-libp2p/core/crypto"
-<<<<<<< HEAD
 
 	"github.com/cometbft/cometbft/p2p"
-=======
->>>>>>> 8050357c
 )
 
 var (
